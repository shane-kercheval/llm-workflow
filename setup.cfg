[metadata]
name = llm-workflow
<<<<<<< HEAD
version = 0.0.19
=======
version = 0.0.18
>>>>>>> 608c5e4f
author = Shane Kercheval
author_email = shane.kercheval@gmail.com
description = build LLM workflows
long_description = file: README.md
long_description_content_type = text/markdown
url = https://github.com/shane-kercheval/llm-workflow
project_urls =
    Bug Tracker = https://github.com/shane-kercheval/llm-workflow/issues
classifiers =
    Programming Language :: Python :: 3
    License :: OSI Approved :: MIT License
    Operating System :: OS Independent

[options]
package_dir =
packages = find:
python_requires = >=3.10
install_requires =
    joblib
    openai
    pydantic
    tenacity
    transformers
    torch
    torchvision
    torchaudio
    tiktoken<|MERGE_RESOLUTION|>--- conflicted
+++ resolved
@@ -1,10 +1,6 @@
 [metadata]
 name = llm-workflow
-<<<<<<< HEAD
-version = 0.0.19
-=======
 version = 0.0.18
->>>>>>> 608c5e4f
 author = Shane Kercheval
 author_email = shane.kercheval@gmail.com
 description = build LLM workflows
